<<<<<<< HEAD
#![allow(warnings)]

use alloc::{string::String, vec::Vec};

use serde::{Deserialize, Serialize};

#[derive(Debug, Serialize, Deserialize)]
pub struct JsonWebKey<T = ()> {
    #[serde(flatten)]
    pub options: CommonKeyOptions,
    #[serde(flatten)]
    pub key: PublicOrPrivateKey,
    #[serde(flatten)]
    pub additional: T,
}

#[derive(Debug, Serialize, Deserialize)]
pub struct CommonKeyOptions {
    pub kid: Option<String>,
}

#[derive(Debug, Serialize)]
pub enum PublicOrPrivateKey {
    Public(PublicKey),
    Private(PrivateKey),
}

impl<'de> Deserialize<'de> for PublicOrPrivateKey {
    fn deserialize<D>(deserializer: D) -> Result<Self, D::Error>
    where
        D: serde::Deserializer<'de>,
    {
        let val = serde_json::Value::deserialize(deserializer)?;
        PrivateKey::deserialize(val.clone())
            .map(|key| Self::Private(key))
            .or_else(|_| PublicKey::deserialize(val).map(|key| Self::Public(key)))
            .map_err(|_| <D::Error as serde::de::Error>::custom("oops"))
    }
}

#[derive(Debug, Serialize, Deserialize)]
#[serde(tag = "kty")]
pub enum PublicKey {
    #[serde(rename = "EC")]
    EllipticCurve(EllipticCurvePublicKey),
}

#[derive(Debug, Serialize, Deserialize)]
#[serde(tag = "kty")]
pub enum PrivateKey {
    #[serde(rename = "EC")]
    EllipticCurve(EllipticCurvePrivateKey),
}

#[derive(Debug, Serialize, Deserialize)]
pub struct EllipticCurvePublicKey {
    pub crv: String,
    pub x: String,
    pub y: String,
}

#[derive(Debug, Serialize, Deserialize)]
pub struct EllipticCurvePrivateKey {
    pub crv: String,
    pub x: String,
    pub y: String,
    pub d: String,
=======
use alloc::{boxed::Box, string::String, vec::Vec};
use core::hash::BuildHasher;

use hashbrown::{hash_map::DefaultHashBuilder, HashSet};

pub mod ec;
pub mod rsa;

use self::{ec::EllipticCurveKey, rsa::RsaKey};
use crate::jwa::JsonWebSigningOrEnncryptionAlgorithm;

/// <https://datatracker.ietf.org/doc/html/rfc7517>
///
/// # Warning
///
/// If you use a custom [`Hasher`](core::hash::Hasher), make sure to have a true
/// source of randomness to avoid [hash collision attacks][1].
///
/// [1]: <https://en.wikipedia.org/wiki/Collision_attack>
#[derive(Debug)]
pub struct JsonWebKey<S = DefaultHashBuilder>
where
    S: BuildHasher + Sync,
{
    /// `kty` parameter section 4.1
    // this should also cover the `alg` header or try to guess it
    key_type: JsonWebKeyType,
    /// `key_ops` parameter section 4.3
    key_operations: Option<HashSet<KeyOperations, S>>,
    /// `alg` parameter section 4.4
    // the spec says this member is OPTIONAL but I think it should not appear
    // as Option<_> in our public api since we have to decide what algorithm
    // to use at some point (en/decryption, signing/verification) anyway.
    // FIXME: consider removing this since it could be handled by `kty`
    algorithm: Option<JsonWebSigningOrEnncryptionAlgorithm>,
    /// `kid` parameter section 4.4
    // FIXME: Consider an enum if this value is a valid JWK Thumbprint,
    // see <https://www.rfc-editor.org/rfc/rfc7638>
    kid: Option<String>,
    /// `x5u` parameter section 4.6
    // FIXME: consider using an dedicated URL type for this and ensure the protocol
    // uses TLS or some other form of integrity protection.
    // There are other things to consider, see the relevant section in the RFC.
    x509_url: Option<String>,
    /// `x5c` parameter section 4.7
    // just look at the rfc
    x509_certificate_chain: Option<String>,
    /// `x5t` parameter section 4.8
    // FIXME: sha1 is vulnerable against collision attacks and should not be used
    // If we accept this parameter, consider using the `sha1collisiondetection` crate
    // also consider using a fixed size array instead of a String since the output of these hash
    // functions has a fixed width
    x509_certificate_sha1_thumbprint: Option<String>,
    /// `x5t#S256` parameter section 4.9
    x509_certificate_sha256_thumbprint: Option<String>,
}

#[derive(Debug, Hash, PartialEq, Eq)]
pub enum KeyUsage {
    Signing,
    Encryption,
    Other(String),
}

#[derive(Debug, Hash, PartialEq, Eq)]
pub enum KeyOperations {
    Sign,
    Verify,
    Encrypt,
    Decrpy,
    WrapKey,
    UnwrapKey,
    DeriveKey,
    DeriveBits,
    Other(String),
}

/// A [`JsonWebKey`](crate::jwk::JsonWebKey) represents a cryptographic key. It
/// can either be symmetric or asymmetric. In the latter case, it can store
/// public or private information about the key. This enum represents the key
/// types as defined in [RFC 7518 section 6].
///
/// [RFC 7518 section 6]: <https://datatracker.ietf.org/doc/html/rfc7518#section-6>
#[derive(Debug)]
pub enum JsonWebKeyType {
    ///
    Symmetric(SymmetricJsonWebKey),
    ///
    Asymmetric(Box<AsymmetricJsonWebKey>),
}

#[derive(Debug)]
/// <https://datatracker.ietf.org/doc/html/rfc7518#section-6.4>
pub enum SymmetricJsonWebKey {
    /// `oct` <<https://datatracker.ietf.org/doc/html/rfc7518#section-6.4>
    OctetSequence {
        /// <https://datatracker.ietf.org/doc/html/rfc7518#section-6.4.1>
        k: Vec<u8>,
    },
}

#[derive(Debug)]
pub enum AsymmetricJsonWebKey {
    /// <https://datatracker.ietf.org/doc/html/rfc7518#section-6.2>
    // FIXME: this must match key type `EC` as well as `OKP` for RFC 8037
    EllipticCurve(EllipticCurveKey),
    /// <https://datatracker.ietf.org/doc/html/rfc7518#section-6.3>
    Rsa(RsaKey),
>>>>>>> 13a9b094
}<|MERGE_RESOLUTION|>--- conflicted
+++ resolved
@@ -1,72 +1,3 @@
-<<<<<<< HEAD
-#![allow(warnings)]
-
-use alloc::{string::String, vec::Vec};
-
-use serde::{Deserialize, Serialize};
-
-#[derive(Debug, Serialize, Deserialize)]
-pub struct JsonWebKey<T = ()> {
-    #[serde(flatten)]
-    pub options: CommonKeyOptions,
-    #[serde(flatten)]
-    pub key: PublicOrPrivateKey,
-    #[serde(flatten)]
-    pub additional: T,
-}
-
-#[derive(Debug, Serialize, Deserialize)]
-pub struct CommonKeyOptions {
-    pub kid: Option<String>,
-}
-
-#[derive(Debug, Serialize)]
-pub enum PublicOrPrivateKey {
-    Public(PublicKey),
-    Private(PrivateKey),
-}
-
-impl<'de> Deserialize<'de> for PublicOrPrivateKey {
-    fn deserialize<D>(deserializer: D) -> Result<Self, D::Error>
-    where
-        D: serde::Deserializer<'de>,
-    {
-        let val = serde_json::Value::deserialize(deserializer)?;
-        PrivateKey::deserialize(val.clone())
-            .map(|key| Self::Private(key))
-            .or_else(|_| PublicKey::deserialize(val).map(|key| Self::Public(key)))
-            .map_err(|_| <D::Error as serde::de::Error>::custom("oops"))
-    }
-}
-
-#[derive(Debug, Serialize, Deserialize)]
-#[serde(tag = "kty")]
-pub enum PublicKey {
-    #[serde(rename = "EC")]
-    EllipticCurve(EllipticCurvePublicKey),
-}
-
-#[derive(Debug, Serialize, Deserialize)]
-#[serde(tag = "kty")]
-pub enum PrivateKey {
-    #[serde(rename = "EC")]
-    EllipticCurve(EllipticCurvePrivateKey),
-}
-
-#[derive(Debug, Serialize, Deserialize)]
-pub struct EllipticCurvePublicKey {
-    pub crv: String,
-    pub x: String,
-    pub y: String,
-}
-
-#[derive(Debug, Serialize, Deserialize)]
-pub struct EllipticCurvePrivateKey {
-    pub crv: String,
-    pub x: String,
-    pub y: String,
-    pub d: String,
-=======
 use alloc::{boxed::Box, string::String, vec::Vec};
 use core::hash::BuildHasher;
 
@@ -175,5 +106,4 @@
     EllipticCurve(EllipticCurveKey),
     /// <https://datatracker.ietf.org/doc/html/rfc7518#section-6.3>
     Rsa(RsaKey),
->>>>>>> 13a9b094
 }